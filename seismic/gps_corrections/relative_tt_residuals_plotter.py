--- conflicted
+++ resolved
@@ -666,11 +666,7 @@
          slope_cutoff=DEFAULT_SLOPE_CUTOFF, nsigma_cutoff=DEFAULT_NSIGMA_CUTOFF,
          min_event_magnitude=DEFAULT_MIN_EVENT_MAG, strict_filtering=DEFAULT_STRICT_FILTERING,
          show_deployments=False, show_historical=True, include_alternate_catalog=True,
-<<<<<<< HEAD
-         export_path=None):  # pragma: no cover
-=======
-         export_path=None, interactive=False):
->>>>>>> 00b89e5a
+         export_path=None, interactive=False):  # pragma: no cover
     """
     Main function for running relative traveltime residual plotting. The picks ensemble file should
     have column headings in accordance with picks_reader_utils.PICKS_TABLE_SCHEMA.
