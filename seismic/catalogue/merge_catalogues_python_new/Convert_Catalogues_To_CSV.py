"""
Description
-----------
This script is used to read the output of Filter_Catalogues and convert the 
catalogues to .csv format on multiple processors. 

Developer: Lachlan Adams 
Contact: lachlan.adams@ga.gov.au or lachlan.adams.1996@outlook.com

"""

from obspy.core.event import Catalog
from obspy import UTCDateTime
import copy, csv, glob, os, time, pickle, argparse
import numpy as np
import xml.etree.ElementTree as ET
from mpi4py import MPI

def read_station_xml(path):
    """
    Function to read station xml files to obtain station coordinates.
    
    
    Parameters
    ----------
    path : string
        Directory where station xml files are stored.
        
    
    Returns
    -------
    dct : dictionary
        Dictionary with keys network_code.station_code and entries [lontitude,
        latitude, elevation, recording_start_time, recording_end_time].
        
        
    """
    dct = {}
    
    if path == "":
        return dct
    else:
        files = glob.glob(os.path.join(path, '*.xml'))
        
        for file in files:
            filename = os.path.join(path, file)
            namespaces = dict([node for _, node \
                               in ET.iterparse(file, events=['start-ns'])])
            tree = ET.parse(filename)
            root = tree.getroot()
            ns = {'prefix':namespaces['']}
            networks = root.findall('prefix:Network', ns)
            
            for network in networks:
                network_code = network.attrib['code']
                startDate = UTCDateTime(network.attrib['startDate'])
                if 'endDate' in network.attrib.keys():
                    endDate = UTCDateTime(network.attrib['endDate'])
                else:
                    endDate = UTCDateTime(3000, 1, 1)
                #end if
                stations = network.findall('prefix:Station', ns)
                for station in stations:
                    station_code = station.attrib['code']
                    lon = float(station.find('prefix:Longitude', ns).text)
                    lat = float(station.find('prefix:Latitude', ns).text)
                    elev = float(station.find('prefix:Elevation', ns).text)
                    dct['%s.%s'%(network_code, station_code)] = \
                        [lon, lat, elev, startDate, endDate]
                #end for
            #end for
        #end for
        return dct
    #end if
#end func

def read_station_kml(path):
    """
    Function to read station kml files to obtain station coordinates.
    
    
    Parameters
    ----------
    path : string
        Directory where station kml files are stored.
        
    
    Returns
    -------
    dct : dictionary
        Dictionary with keys network_code.station_code and entries [lontitude,
        latitude, elevation, recording_start_time, recording_end_time].
        
        
    """
    dct = {}
    if path == "":
        return dct
    else:
        files = glob.glob(os.path.join(path, '*.kml'))
        
        for file in files:
            filename = os.path.join(path, file)
            namespaces = dict([node for _, node \
                               in ET.iterparse(file, events=['start-ns'])])
            tree = ET.parse(filename)
            root = tree.getroot()
            ns = {'prefix':namespaces['']}
            networks = root.findall('prefix:Document', ns)
            
            for network in networks:
                network_code = 'IR'
                stations = network.findall('prefix:Placemark', ns)
                for station in stations:
                    station_code = station.find('prefix:name', ns).text
                    description = station.find('prefix:description', ns)
                    attrib = description.text.split('<br>')
                    attrib = {item.split(':')[0]: item.split(':')[1].strip() \
                              for item in attrib if ': ' in item}
                    keys = attrib.keys()
                    if 'Lon' not in keys or 'Lat' not in keys:
                        continue
                    #end if
                    lon = float(attrib['Lon'])
                    lat = float(attrib['Lat'])
                    if 'Elev' in keys:
                        elev = float(attrib['Elev'])
                    else:
                        elev = 0.0
                    #end if
                    if 'Opened' in keys:
                        startDate = UTCDateTime(attrib['Opened'])
                    else:
                        startDate = UTCDateTime(0)
                    #end if
                    if 'Closed' in keys:
                        endDate = UTCDateTime(attrib['Closed'])
                    else:
                        endDate = UTCDateTime(3000, 1, 1)
                    #end if
                    dct['%s.%s'%(network_code, station_code)] = \
                        [lon, lat, elev, startDate, endDate]
                #end for
            #end for
        #end for
    #end if
    return dct
#end func
   
def ang_dist(lon1, lat1, lon2, lat2, units='degrees'):
    """
    Function to calculate the angular distance from (lon1, lat1) to 
    (lon2, lat2).
    
    
    Parameters
    ----------
    lon1 : float
        Longitude of point 1.
        
    lat1 : float
        Latitude of point 1.
        
    lon2 : float
        Longitude of point 2.
    
    lat2 : float
        Latitude of point 2.
        
    units : string (optional)
        'degrees' or 'radians' describing the units in which lon1, lat1, lon2,
        lat2 are input. Default is 'degrees'.
        
        
    Returns
    -------
    value : float
        Angular distance from (lon1, lat1) to (lon2, lat2).
        
        
    """
    if units == 'degrees':
        colat1 = 90 - lat1
        colat2 = 90 - lat2
        lon1 = lon1*np.pi/180
        colat1 = colat1*np.pi/180
        lon2 = lon2*np.pi/180
        colat2 = colat2*np.pi/180
    else:
        colat1 = np.pi/2 - lat1
        colat2 = np.pi/2 - lat2
    #end if
    value = 2*np.arcsin(np.sqrt(np.sin((colat1 - colat2)/2)**2 + \
                                np.sin((lon1 - lon2)/2)**2* \
                                np.sin(colat1)*np.sin(colat2)))
    if units == 'degrees': value = value*180/np.pi
    return value
#end func

def split_list(lst, npartitions):
    """
    Partition a list.
    Preserves ordering of list making sums of indices in each approximately 
    equal, e.g. 
    [1, 2, 3, 4, 5, 6, 7, 8, 9, 10] -> [[1, 4, 7, 10], [2, 5, 8], [3, 6, 9]].
    This was designed to distribute files between processors such that the sum
    of file sizes sent to each processor is approximately equal.
    
    
    Parameters
    ----------
    lst : list
        List to be partitioned.
        
    npartitions : integer
        Number of partitions.
        
        
    Returns
    -------
    lst_split : list
        List of lists, containing the partitions of lst.
        

    """
    temp = copy.deepcopy(lst)
    split_lst = [[] for n in range(npartitions)]
    for i in range(len(temp)):
        split_lst[i % npartitions].append(temp.pop(0))
    #end for
    return split_lst
#end func
    
def read_preprocessed(path):
    """
    Function to read event information already ingested from xml files. 
    Information is assumed to be stored in .pkl files.
    
    
    Parameters
    ----------
    path : string
        Directory in which all files are stored. The function will also look in
        all sub-directories of 'path'.
        
        
    Returns
    -------
    catalogue : obspy.core.event Catalog object
        Catalogue of all events read in from files in directory 'path' and its
        sub-directories.
        
    
    """
    catalogue = Catalog(events = None)
    files = glob.glob(os.path.join(path, '**/*.pkl'), recursive=True)
    
    if len(files) != 0:
        for file in files:
            with open(file, 'rb') as inp:
                newcat = pickle.load(inp)
            catalogue.extend(list(newcat))
        #end for
    #end if
    
    return catalogue
#end func
    
def catalogue_to_list(catalogue, station_dict, IR_station_dict):
    """
    Function to convert an obspy.core.event Catalog object into a list. 
        
    
    Parameters
    ----------
    catalogue : obspy.core.event Catalog object
        Catalogue to be converted into list.
        
    station_dict : dictionary
        Dictionary of station information with keys network_code.station_code 
        and entries [lontitude, latitude, elevation, recording_start_time, 
        recording_end_time].
        
    IR_station_dict : dictionary
        Dictionary of station information for the International Registry, with 
        keys network_code.station_code and entries [lontitude, latitude, 
        elevation, recording_start_time, recording_end_time]. Used if station
        is not found in station_dict.
        
        
    Returns
    -------
    lst : list
        List of events from catalogue. Format is:
            event_rows = [#source, YYYY, MM, DD, hh, mm, ss, lon, lat, depth, 
                          n_phase, mb, ms, ml, mw, event_id, azim_gap]
            pick_rows = [event_id, sta, cha, loc, net, lon, lat, elev, phase, 
                         YYYY, MM, DD, hh, mm, ss, ang_dist]
        
        
    """
    
    lst = list()
    
    for event in catalogue:
        author = event.creation_info.author
        origin = event.preferred_origin()
        if origin is None:
            origin = event.origins[0]
        #end if
        if origin.depth is None:
            origin.depth = 0.0
        #end if
        picks = event.picks
        if hasattr(origin.quality, 'azimuthal_gap'):
            azim_gap = origin.quality.azimuthal_gap
            if azim_gap is None:
                azim_gap = -999.0
            #end if
        else:
            azim_gap = -999.0
        #end if
        mb = ms = ml = mw = -999.0
        for mag in event.magnitudes:
            if mag.magnitude_type == 'mb' or mag.magnitude_type == 'MB' or \
                mag.magnitude_type == 'Mb' or mag.magnitude_type == 'mB':
                mb = mag.mag
            elif mag.magnitude_type == 'ms' or mag.magnitude_type == 'MS' or \
                mag.magnitude_type == 'Ms' or mag.magnitude_type == 'mS':
                ms = mag.mag
            elif mag.magnitude_type == 'ml' or mag.magnitude_type == 'ML' or \
                mag.magnitude_type == 'Ml' or mag.magnitude_type == 'mL':
                ml = mag.mag
            elif mag.magnitude_type == 'mw' or mag.magnitude_type == 'MW' or \
                mag.magnitude_type == 'Mw' or mag.magnitude_type == 'mW':
                mw = mag.mag
            #end if
        #end for
        lst.append([str('#' + author), origin.time.year, 
                origin.time.month, origin.time.day, origin.time.hour, 
                origin.time.minute, 
                origin.time.second + origin.time.microsecond/1e6, 
                origin.longitude, origin.latitude, origin.depth, 
                len(picks), mb, ms, ml, mw, str(event.resource_id), azim_gap])
        for pick in picks:
            net_code = pick.waveform_id.network_code
            stat_code = pick.waveform_id.station_code
            lon, lat, elev, net_code, dist = \
                find_station_information(stat_code, net_code, origin.longitude, 
                                         origin.latitude, origin.time, 
                                         station_dict, IR_station_dict)
            lst.append([str(event.resource_id), stat_code, 
                        pick.waveform_id.channel_code, 
                        pick.waveform_id.location_code, net_code, lon, lat, 
                        elev, pick.phase_hint, pick.time.year, pick.time.month,
                        pick.time.day, pick.time.hour, pick.time.minute, 
                        pick.time.second + pick.time.microsecond/1e6, dist])
        #end for
    #end for
    return lst
#end for
    
def find_station_information(stat, net, lon, lat, ot, station_dict, 
                             IR_station_dict):
    """
    Function to find the coordinates of a recording station. If a match 
    isn't found, all stations with matching station code are searched. If more 
    than one is found, the station which has a recording time overlapping with 
    the origin time of the event is used. If multiple matches are found, the 
    station which is closest to the event is used.
    
    
    Parameters
    ----------
    stat : string
        Station code.
        
    net : string
        Network code.
        
    lon : float
        Event longitude.
        
    lat : float
        Event latitude.
    
    ot : float
        Origin time.
        
    station_dict : dictionary
        Dictionary of station information with keys network_code.station_code 
        and entries [lontitude, latitude, elevation, recording_start_time, 
        recording_end_time].
        
    IR_station_dict : dictionary
        Dictionary of station information for the International Registry, with 
        keys network_code.station_code and entries [lontitude, latitude, 
        elevation, recording_start_time, recording_end_time]. Used if station
        is not found in station_dict.
        
    
    Returns
    -------
    slon : float
        Station longitude.
        
    slat : float
        Station latitude.
        
    selev : float
        Station elevation.
        
    net : string
        Network code. Needed in case it had to be updated to find a match in 
        the dictionary.
        
    dist : float
        Epicentral distance between source and receiver.
        
        
    """
    key = str(net + '.' + stat)
    if key in station_dict.keys():
        slon, slat, selev, _, _ = station_dict[key]
        dist = ang_dist(lon, lat, slon, slat)
        return slon, slat, selev, net, dist
    else:
        key = str('IR.' + stat)
        if key in IR_station_dict.keys():
            slon, slat, selev, _, _ = IR_station_dict[key]
            dist = ang_dist(lon, lat, slon, slat)
            keys = [key for key in station_dict.keys() \
                if key.split('.')[1] == stat]
            if len(keys) == 0:
                return slon, slat, selev, 'IR', dist
            else:
                rows = [station_dict[key] for key in keys]
                slons = np.array([row[0] for row in rows])
                slats = np.array([row[1] for row in rows])
                dists = ang_dist(slon, slat, slons, slats)
                if np.nanmin(dists) < 0.01:
                    ind = np.argwhere(dists == np.nanmin(dists))[0][0]
                    slon, slat, selev, _, _ = rows[ind]
                    net = keys[ind].split('.')[0]
                    dist = ang_dist(lon, lat, slon, slat)
                    return slon, slat, selev, net, dist
                else:
                    return slon, slat, selev, 'IR', dist
                #end if
            #end if
        else:
            slon = slat = selev = None
            dist = 999.0
            return slon, slat, selev, net, dist
        #end if
    #end if
    """
    else:
        keys = [key for key in station_dict.keys() \
                if key.split('.')[1] == stat]
        if len(keys) > 1: #More than one matching record
            rows = [station_dict[key] + [key] for key in keys]
            rows_tw = [row for row in rows \
                       if row[3].timestamp < ot and row[4].timestamp > ot]
            if len(rows_tw) == 0: #None with correct time window, use closest
                dists = [ang_dist(lon, lat, row[0], row[1]) for row in rows]
                row = [row for _, row in sorted(zip(dists, rows))][0]
                slon, slat, selev, _, _, key = row
                net = key.split('.')[0]
                dist = np.min(dists)
                return slon, slat, selev, net, dist
            elif len(rows_tw) == 1: #One match
                row = rows_tw[0]
                slon, slat, selev, _, _, key = row
                net = key.split('.')[0]
                dist = ang_dist(lon, lat, slon, slat)
                return slon, slat, selev, net, dist
            else: #More than one match, use closest
                dists = [ang_dist(lon, lat, row[0], row[1]) for row in rows_tw]
                row = [row for _, row in sorted(zip(dists, rows_tw))][0]
                slon, slat, selev, _, _, key = row
                net = key.split('.')[0]
                dist = np.min(dists)
                return slon, slat, selev, net, dist
            #end if
        elif len(keys) == 1:
            key = keys[0]
            net = key.split('.')[0]
            slon, slat, selev, _, _ = station_dict[key]
            dist = ang_dist(lon, lat, slon, slat)
            return slon, slat, selev, net, dist
        else:
            key = str('IR.' + stat)
            if key in IR_station_dict.keys():
                slon, slat, selev, _, _ = IR_station_dict[key]
                dist = ang_dist(lon, lat, slon, slat)
                return slon, slat, selev, 'IR', dist
            else:
                slon = slat = selev = None
                dist = 999.0
                return slon, slat, selev, net, dist
            #end if
        #end if
    #end if
    """
#end func
    
def write_list_to_csv(lst, path, rank, nproc):
    """
    Function to save a list of events as a .csv file. The prameters 'rank' and 
    'nproc' are used to create a filename.
    
    
    Parameters
    ----------
    lst : list
        List of events to write to file.
        
    path : string
        Directory in which to save file.
        
    rank : integer
        Rank of the processor.
        
    nproc : integer
        Number of processors in use.
    
    
    """
    i = 0
    newlst = list()
    for row in lst:
        if row[0][0] != '#':
            row.pop(0)
            newlst.append(row)
        else:
            if row[10] == 0:
                continue
            else:
                i += 1
            #end if
            newlst.append(row + [i])
        #end if
    #end for
    ndigits = int(np.ceil(np.log(nproc)/np.log(10)))
    savefile = os.path.join(path, str('events_' + str(rank).zfill(ndigits) + \
                                      '.csv'))
    if os.path.exists(savefile):
        os.remove(savefile)
    #end if
    with open(savefile, 'w+', newline ='') as file:
        write = csv.writer(file)
        write.writerows(newlst)
    #end with
#end func
    
def process():
    """
    Read obspy.core.event catalogues from .pkl binary files, convert the
    catalogues into a list format, add station information for each pick, and
    save the catalogue in .csv format, on multiple processors.
    Format for the output is:
        event_rows = [#source, YYYY, MM, DD, hh, mm, ss, lon, lat, depth, 
                          n_phase, mb, ms, ml, mw, event_id, azim_gap]
        pick_rows = [event_id, sta, cha, loc, net, lon, lat, elev, phase, 
                         YYYY, MM, DD, hh, mm, ss, ang_dist]
    
    
    Arguments
    ---------
    preprocessed_path : string
        Directory containing .pkl files to be converted.
        
    station_path : string
        Directory containing station .xml and/or .kml files, containing station
        coordinates.
        
    output_path : string
        Directory in which to save output .csv files.
        
    
    Usage 
    -----
    mpirun -np $number_of_processors python Convert_Catalogues_To_CSV.py
    --preprocessed_path .../preprocessed_path --station_path .../station_path
    --output_path .../output_path
    
    
    """
    parser = argparse.ArgumentParser(description='Catalogue merger')

    parser.add_argument("-PP", "--preprocessed_path", type=str, default=".")
    parser.add_argument("-ST", "--station_path", type=str, default=".")
    parser.add_argument("-O", "--output_path", type=str, default=".")
    args = parser.parse_args()
    
    preprocessed_path = args.preprocessed_path
    station_path = args.station_path
    output_path = args.output_path
    
    comm = MPI.COMM_WORLD
    rank = comm.Get_rank()
    nproc = comm.Get_size()
    
    files_split = station_dict = IR_station_dict = None
    t = [time.time()]
    
    if rank == 0:
        if not os.path.exists(output_path):
            os.mkdir(output_path)
        #end if
        
        #print('Reading station information')
        with open('out2.txt', 'a') as temp:
            temp.write(str('Reading station information' + '\n'))
        #end with
        station_dict = read_station_xml(station_path)
        IR_station_dict = read_station_kml(station_path)
        t.append(time.time())
        
        #print('Reading preprocessed catalogues')
        with open('out2.txt', 'a') as temp:
            temp.write(str('Reading station information' + '\n'))
        #end with
        files = glob.glob(os.path.join(preprocessed_path, '**/*.pkl'), 
                          recursive=True)
        filesizes = [os.path.getsize(file) for file in files]
        files_sorted = [x for _, x in sorted(zip(filesizes, files))]
        files_split = split_list(files_sorted, nproc)
    #end if
    
    comm.barrier()
    files_split = comm.scatter(files_split, root=0)
    station_dict = comm.bcast(station_dict, root=0)
    IR_station_dict = comm.bcast(IR_station_dict, root=0)
    #catalogue = Catalog(events=None)
    lst = list()
        
    if len(files_split) != 0:
        i = 0
        for file in files_split:
            i = i + 1
            if i % 10 == 0:
                with open('out2.txt', 'a') as temp:
                    temp.write(str('Reading file ' + str(i) + ' of ' + \
                                   str(len(files_split)) + ' on rank ' + \
                                   str(rank) + '\n'))
                #end with
            #end if
            with open(file, 'rb') as inp:
                newcat = pickle.load(inp)
            #end with
            lst.extend(catalogue_to_list(newcat, station_dict, 
                                         IR_station_dict))
        #end for
    #end if
    
    write_list_to_csv(lst, output_path, rank, nproc)
    t.append(time.time())
    if rank == 0:
        #print('Time spent writing list to csv =', t[-1] - t[-2])
        with open('out2.txt', 'a') as temp:
            temp.write(str('Time spent writing list to csv on rank ' + \
                           str(rank) + ' = ' + str(t[-1] - t[-2]) + '\n'))
        #end with
    #end if
    return
#end func
    
if __name__ == "__main__":
    process()
<<<<<<< HEAD
#end if

=======
<<<<<<< HEAD
#end if
=======
#end if
>>>>>>> 4f513a3d4ff9a0d3140ce6433b8e772f8a862791

>>>>>>> 9efa3a92
<|MERGE_RESOLUTION|>--- conflicted
+++ resolved
@@ -669,14 +669,4 @@
     
 if __name__ == "__main__":
     process()
-<<<<<<< HEAD
-#end if
-
-=======
-<<<<<<< HEAD
-#end if
-=======
-#end if
->>>>>>> 4f513a3d4ff9a0d3140ce6433b8e772f8a862791
-
->>>>>>> 9efa3a92
+#end if