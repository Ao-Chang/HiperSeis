#!/usr/bin/env python
# coding: utf-8
"""Class encapsulating algorithm for 1D inversion using wavefield continuation.

    Based on reference:
    Kai Tao, Tianze Liu, Jieyuan Ning, Fenglin Niu, "Estimating sedimentary and crustal structure
    using wavefield continuation: theory, techniques and applications", *Geophysical Journal International*,
    Volume 197, Issue 1, April, 2014, Pages 443-457, https://doi.org/10.1093/gji/ggt515
"""

import os
import multiprocessing
os.environ['NUMEXPR_NUM_THREADS'] = str(min(multiprocessing.cpu_count(), 8))
import copy

import numpy as np
import numexpr as ne

try:
    import pyfftw

    pyfftw.interfaces.cache.enable()
    pyfftw.interfaces.cache.set_keepalive_time(60)

    from pyfftw.interfaces.numpy_fft import fft, ifft, irfft, fftfreq

<<<<<<< HEAD
    pyfftw.config.NUM_THREADS = -1  # Use all available
=======
    pyfftw.config.NUM_THREADS = min(multiprocessing.cpu_count(), 8)
    print('pyfftw using NUM_THREADS = {}'.format(pyfftw.config.NUM_THREADS))
>>>>>>> c3de6d5b

except ImportError:
    print('pyfftw import failed, falling back to numpy')
    from numpy.fft import fft, ifft, irfft, fftfreq
# end try

from seismic.receiver_fn.rf_util import KM_PER_DEG
from seismic.receiver_fn.rf_util import sinc_resampling
from seismic.inversion.wavefield_decomp.model_properties import LayerProps


class WfContinuationSuFluxComputer:
    """
    Implements computation of the upwards mean S-wave energy flux at the top of the mantle
    for an ensemble of events for one station.

    Class instance can be loaded with a dataset and then evaluated for arbitrary 1D earth models.

    Process:
    1. Load data from a station event dataset.  Copy of the data is buffered by this
        class in efficient format for energy flux calculation.
    2. Define 1D earth model and mantle half-space material properties (in external code).
    3. Call instance with models and receive energy flux results.
    """
    def __init__(self, station_event_dataset, f_s, time_window, cut_window):
        """
        Constructor

        :param station_event_dataset: Iterable container of obspy.Stream objects.
        :param f_s: Processing sample rate. Usuually much less than the sampling rate of the input raw seismic traces.
        :param time_window: Time window about onset to use for wave continuation processing.
        :param cut_window: Shorter time segment within time_window to from which to extract primary arrival waveform
            and its multiples.
        """

        if not station_event_dataset:
            return
        # end if

        print('numexpr.nthreads = {}'.format(ne.nthreads))

        # Check input streams are all in ZRT coordinates.
        assert np.all([''.join([tr.stats.channel[-1] for tr in st]).upper() == 'ZRT' for st in station_event_dataset])

        # Check input streams all have same sampling rate
        traces_fs = set(tr.stats.sampling_rate for st in station_event_dataset for tr in st)
        assert len(traces_fs) == 1, 'Inconsistent sampling rates {}!'.format(traces_fs)

        self._time_window = time_window
        self._cut_window = cut_window
        # Sampling rate and time step
        self._f_s = f_s
        self._dt = 1.0 / f_s
        # Number of sample points. Since the last point is considered the end of a closed interval,
        # we +1 to the numer of points to ensure f_s == 1/dt.
        self._npts = int(np.rint((time_window[1] - time_window[0])*f_s)) + 1
        self._time_axis = np.linspace(*self._time_window, self._npts)
        self._time_axis.flags.writeable = False
        assert np.isclose(np.mean(np.diff(self._time_axis)), self._dt)
        self._station_eventdataset_to_v0(station_event_dataset)
        self._station_event_dataset_extract_p(station_event_dataset)
        self._precompute()
    # end func

    def _station_eventdataset_to_v0(self, data):
        """
        Convert dict of streams (indexed by event id) to numpy array in format required
        by function compute_su_energy(), including resampling to f_s and applying a cut
        window and sinc resampling.

        This conversion may be expensive and compute_su_energy() may need to be called
        many times, so preconverting the format to numpy array once only is important
        to overall performance.

        Any quality filtering needs to be performed prior to calling this function.

        Note: This function modifies in-place the traces in the values of data.

        :assigns self._v0: Numpy array of shape (N_events, 2, N_samples) containing the
            R- and Z-component traces for all events at sample rate f_s and covering
            duration of self._time_window.
        """

        # # Resample to f_s if any trace is not already at f_s
        for stream in data:
            if np.any(np.array([tr.stats.sampling_rate != self._f_s for tr in stream])):
                # Resampling lowpass only, as per Tao (anti-aliasing).
                # In order to not mutate input data, we filter a copy and replace the stream traces
                # with the filtered traces.
                stream_filt = stream.copy().filter('lowpass', freq=self._f_s/2.0, corners=2, zerophase=True)\
                                           .interpolate(self._f_s, method='lanczos', a=10)
                stream.clear()
                stream += stream_filt
            # end if
        # end for

        # Trim to time window
        for stream in data:
            stream.trim(stream[0].stats.onset + self._time_window[0],
                        stream[0].stats.onset + self._time_window[1])
        # end for

        # Cut central data segment and resample back to original length using sinc interpolation.
        times = self._time_axis
        for stream in data:
            for tr in stream:
                tr_cut = tr.copy().trim(tr.stats.onset + self._cut_window[0], tr.stats.onset + self._cut_window[1])
                tr_cut.detrend('linear')
                tr_cut.taper(0.10)
                cut_times = tr_cut.times() - (tr_cut.stats.onset - tr_cut.stats.starttime)
                cut_data = tr_cut.data
                resampled_data = sinc_resampling(cut_times, cut_data, times)
                # Replace trace data with cut resampled data
                tr.data = resampled_data
            # end for
        # end for

        # Check that all traces have same length
        trace_lengths = set(len(st[0]) for st in data)
        assert len(trace_lengths) == 1, 'Inconsistent trace lengths {} after sinc interpolation!'.format(trace_lengths)

        # Pull data arrays out into matrix format
        self._v0 = np.array([[st.select(component='R')[0].data.tolist(),
                              (-st.select(component='Z')[0].data).tolist()] for st in data])

    # end func

    def _station_event_dataset_extract_p(self, data):
        """
        Extract ray parameters from input data.

        :assigns self._p: Ray parameter per seismogram
        """
        self._p = np.array([stream[0].stats.slowness/KM_PER_DEG for stream in data])
        self._p.flags.writeable = False
    # end func

    def _precompute(self):
        # Computations that need only be done once per dataset.
        self._nevts = self._v0.shape[0]  # Number of events

        # *NORMALIZE v0*
        # Reshape to facilitate max_vz normalization using numpy broadcast rules.
        v0 = np.moveaxis(self._v0, 0, -1)
        # Normalize each event signal by the maximum z-component amplitude.
        # We perform this succinctly using numpy multidimensional broadcasting rules.
        max_vz = np.abs(v0[1, :, :]).max(axis=0)
        v0 = v0 / max_vz
        # Reshape back to original shape.
        self._v0 = np.moveaxis(v0, -1, 0)
        self._v0.flags.writeable = False

        # Transform v0 to the spectral domain using real FFT
        self._fv0 = fft(self._v0, axis=-1)
        self._fv0.flags.writeable = False

        # Compute discrete frequencies
        self._w = 2 * np.pi * fftfreq(self._npts, self._dt)
        self._w.flags.writeable = False

    # end if

    def times(self):
        return self._time_axis
    # end if

    def __call__(self, mantle_props, layer_props, flux_window=(-10, 20)):
        """Compute upgoing S-wave energy at top of mantle for set of seismic time series in self._v0.

        :param mantle_props: LayerProps representing mantle properties.
        :param layer_props: List of LayerProps.
        :return: Mean SU energy, SU energy per seismogram, wavefield vector at top of mantle in (Pd, Pu, Sd, Su) order.
        :rtype: (float, numpy.array, numpy.array)
        """
        # This is the callable operator that performs computations of energy flux

        # Compute mode matrices for mantle
        M_m, Minv_m, _ = WfContinuationSuFluxComputer._mode_matrices(mantle_props.Vp, mantle_props.Vs, mantle_props.rho,
                                                                     self._p)

        # Propagate from surface
        fvm = WfContinuationSuFluxComputer._propagate_layers(self._fv0, self._w, layer_props, self._p)
        fvm = np.matmul(Minv_m, fvm)

        num_pos_freq_terms = (fvm.shape[2] + 1) // 2
        # Velocities at top of mantle
        vm = irfft(fvm[:, :, :num_pos_freq_terms], self._npts, axis=2)

        # Compute coefficients of energy integral for upgoing S-wave
        qb_m = np.sqrt(1 / mantle_props.Vs ** 2 - self._p * self._p)
        Nsu = self._dt * mantle_props.rho * (mantle_props.Vs ** 2) * qb_m

        # Compute mask for the energy integral time window
        integral_mask = (self._time_axis >= flux_window[0]) & (self._time_axis <= flux_window[1])
        vm_windowed = vm[:, :, integral_mask]

        # Take the su component.
        su_windowed = vm_windowed[:, 3, :]

        # Integrate in time
        Esu_per_event = Nsu * np.sum(np.abs(su_windowed) ** 2, axis=1)

        # Compute mean over events
        Esu = np.mean(Esu_per_event)

        return Esu, Esu_per_event, vm
    # end func

    @staticmethod
    def _mode_matrices(Vp, Vs, rho, p):
        """Compute M, M_inv and Q for a single layer for a scalar or array of ray parameters p.

        :param Vp: P-wave body wave velocity (scalar, labeled α in Tao's paper)
        :type Vp: float
        :param Vs: S-wave body wave velocity (scalar, labeled β in Tao's paper)
        :type Vs: float
        :param rho: Bulk material density, ρ (scalar)
        :type rho: float
        :param p: Scalar or array of ray parameters (one per event)
        :type p: float or numpy.array
        :return: Eigenvector matrix M, inverse of M, eigenvalue diagonal matrix Q
        :rtype: numpy.array, numpy.array, numpy.array
        """
        qa = np.sqrt((1 / Vp ** 2 - p * p).astype(np.complex))
        assert not np.any(np.isnan(qa)), qa
        qb = np.sqrt((1 / Vs ** 2 - p * p).astype(np.complex))
        assert not np.any(np.isnan(qb)), qb
        eta = 1 / Vs ** 2 - 2 * p * p
        mu = rho * Vs * Vs
        trp = 2 * mu * p * qa
        trs = 2 * mu * p * qb
        mu_eta = mu * eta
        # First compute without velocity factors for reduced operation count.
        M = np.array([
            [p, p, qb, qb],
            [qa, -qa, -p, p],
            [-trp, trp, -mu_eta, mu_eta],
            [-mu_eta, -mu_eta, trs, trs]
        ])
        # Then times by velocity factors
        Vfactors = np.diag([Vp, Vp, Vs, Vs])
        M = np.matmul(np.moveaxis(M, -1, 0), Vfactors)

        Q = np.dstack([np.expand_dims(np.array([-_1, _1, -_2, _2]), 1) for (_1, _2) in zip(qa, qb)])
        Q = np.moveaxis(Q, -1, 0)

        # First compute without velocity factors for reduced operation count.
        mu_p = mu * p
        Minv = (1.0 / rho) * np.array([
            [mu_p, mu_eta / 2 / qa, -p / 2 / qa, -0.5 * np.ones(p.shape)],
            [mu_p, -mu_eta / 2 / qa, p / 2 / qa, -0.5 * np.ones(p.shape)],
            [mu_eta / 2 / qb, -mu_p, -0.5 * np.ones(p.shape), p / 2 / qb],
            [mu_eta / 2 / qb, mu_p, 0.5 * np.ones(p.shape), p / 2 / qb]
        ])
        # Then times by velocity factors
        Vfactors_inv = np.diag([1 / Vp, 1 / Vp, 1 / Vs, 1 / Vs])
        Minv = np.matmul(Vfactors_inv, np.moveaxis(Minv, -1, 0))

        #     # DEBUG CHECK - verify M*Minv is close to identity
        #     for i in range(M.shape[0]):
        #         _M = M[i,:,:]
        #         _Minv = Minv[i,:,:]
        #         assert _M.shape[0] == _M.shape[1]
        #         assert np.allclose(np.matmul(_M, _Minv).flatten(), np.eye(_M.shape[0]).flatten()), i

        return M, Minv, Q
    # end func

    @staticmethod
    def _propagate_layers(fv0, w, layer_props, p):
        """
        Apply wavefield downward continuation to surface seismogram fv0 in the frequency domain.

        :param fv0: Frequency domain representation of surface seismograms
        :type fv0: numpy.array
        :param w: Frequency domain bins corresponding to fv0
        :type w: numpy.array
        :param layer_props: List of layer properties from top layer downwards
        :type layer_props: list(LayerProps)
        :param p: Ray parameter per seismogram
        :type p: numpy.array
        :return: Wavefield at top of mantle in frequency domain
        :rtype: numpy.array
        """
        fz = np.hstack((fv0, np.zeros_like(fv0)))
        # Expanding dims on w here means that at each level of the stack, phase_args is np.outer(Q, w)
        w_expanded = np.expand_dims(np.expand_dims(w, 0), 0)
        for layer in layer_props:
            M, Minv, Q = WfContinuationSuFluxComputer._mode_matrices(layer.Vp, layer.Vs, layer.rho, p)
            cplx_H = 1j*layer.H
            fz = WfContinuationSuFluxComputer._fast_propagate_layer(M, Minv, fz, Q, w_expanded, cplx_H)
        # end for
        return fz
    # end func

    @staticmethod
    def _fast_propagate_layer(M, Minv, fz, Q, w_expanded, cplx_H):
        # Transposition during matmuls here produces more cache-friendly orientation of data.
        # This function should be target of future optimization.
        fz = np.matmul(fz.transpose((0, 2, 1)), Minv.transpose((0, 2, 1)))
        phase_args = np.matmul(w_expanded.transpose((0, 2, 1)), Q.transpose((0, 2, 1)))
        fz = ne.evaluate('exp(cplx_H*phase_args)*fz')
<<<<<<< HEAD
=======
        # fz = np.exp(cplx_H*phase_args)*fz
>>>>>>> c3de6d5b
        fz = np.matmul(fz, M.transpose((0, 2, 1))).transpose((0, 2, 1))
        return fz
    # end func

    def grid_search(self, mantle_props, layer_props, layer_index, H_vals, k_vals, flux_window=(-10, 20), ncpus=-1):
        """
        Compute SU energy flux over a grid of H and k values for a particular (single) layer. The layer to compute
        over is indicated by layer_index, which is a zero-based index into layer_props.

        :param mantle_props: Mantle bulk properties
        :type mantle_props: LayerProps
        :param layer_props: Layer bulk properties as a list
        :type layer_props: list of LayerProps
        :param layer_index: Index of layer to vary.
        :type layer_index: int
        :param H_vals: Set of thickness (H) values to apply to the selected layer.
        :type H_vals: numpy.array
        :param k_vals: Set of k values to apply to the selected layer.
        :type k_vals: numpy.array
        :param flux_window: Time window in which to compute energy flux
        :type flux_window: pair of numeric values
        :param ncpus: Number of CPUs to use. Use -1 to use all.
        :type ncpus: int
        :return: tuple(H grid, k grid, energy values)
        :rtype: tuple(numpy.array, numpy.array, numpy.array)
        """

        from tqdm.auto import tqdm
        from joblib import Parallel, delayed

        def bulk_eval(flux, H_batch, k_batch, layer_props, flux_window):
            energy = np.zeros_like(H_batch)
            for i, (H, k) in enumerate(zip(H_batch, k_batch)):
                Vs = Vp/k
                lp = layer_props[layer_index]
                layer_props[layer_index] = LayerProps(lp.Vp, Vs, lp.rho, H)
                energy[i], _, _ = flux(mantle_props, layer_props, flux_window=flux_window)
            return energy
        # end func

        Vp = layer_props[layer_index].Vp

        H, k = np.meshgrid(H_vals, k_vals)
        Esu = np.zeros(H.shape)

        previous_fftw_threads = pyfftw.config.NUM_THREADS
        if ncpus != 1:
            pyfftw.config.NUM_THREADS = 1  # Don't overload cores with FFT ops when already subscribed by joblib
        else:
<<<<<<< HEAD
            pyfftw.config.NUM_THREADS = -1
=======
            pyfftw.config.NUM_THREADS = multiprocessing.cpu_count()
>>>>>>> c3de6d5b
        # end if

        # Run grid search and collect results.
        # Each loop of this generator expression creates a new copy of layer_props.
        jobs = (delayed(bulk_eval)(self, H_arr, k_arr, copy.deepcopy(layer_props), flux_window)
                for (H_arr, k_arr) in tqdm(zip(H, k), total=H.shape[0], desc='Grid search'))
        results = Parallel(n_jobs=ncpus)(jobs)

        for row_index, energy in enumerate(results):
            Esu[row_index, :] = energy
        # end for

        # Restore previous setting
        pyfftw.config.NUM_THREADS = previous_fftw_threads

        return H, k, Esu

    #  end func

# end class<|MERGE_RESOLUTION|>--- conflicted
+++ resolved
@@ -24,12 +24,8 @@
 
     from pyfftw.interfaces.numpy_fft import fft, ifft, irfft, fftfreq
 
-<<<<<<< HEAD
-    pyfftw.config.NUM_THREADS = -1  # Use all available
-=======
     pyfftw.config.NUM_THREADS = min(multiprocessing.cpu_count(), 8)
     print('pyfftw using NUM_THREADS = {}'.format(pyfftw.config.NUM_THREADS))
->>>>>>> c3de6d5b
 
 except ImportError:
     print('pyfftw import failed, falling back to numpy')
@@ -332,10 +328,7 @@
         fz = np.matmul(fz.transpose((0, 2, 1)), Minv.transpose((0, 2, 1)))
         phase_args = np.matmul(w_expanded.transpose((0, 2, 1)), Q.transpose((0, 2, 1)))
         fz = ne.evaluate('exp(cplx_H*phase_args)*fz')
-<<<<<<< HEAD
-=======
         # fz = np.exp(cplx_H*phase_args)*fz
->>>>>>> c3de6d5b
         fz = np.matmul(fz, M.transpose((0, 2, 1))).transpose((0, 2, 1))
         return fz
     # end func
@@ -385,11 +378,7 @@
         if ncpus != 1:
             pyfftw.config.NUM_THREADS = 1  # Don't overload cores with FFT ops when already subscribed by joblib
         else:
-<<<<<<< HEAD
-            pyfftw.config.NUM_THREADS = -1
-=======
             pyfftw.config.NUM_THREADS = multiprocessing.cpu_count()
->>>>>>> c3de6d5b
         # end if
 
         # Run grid search and collect results.
