#!/bin/env python
"""
Description:
    The Resample class reads in a xyz file, containing longitude, latitude, depth and value
    quadruplets and resamples these values on a finer grid based on inverse distance weighted
    interpolation (IDW)
   
References: https://en.wikipedia.org/wiki/Inverse_distance_weighting
 
CreationDate:   6/5/18
Developer:      rakib.hassan@ga.gov.au
 
Revision History:
    LastUpdate:     6/5/18   RH

"""

import os
import numpy as np
from scipy.spatial import cKDTree
from scipy.interpolate import interp1d
from pyevtk.hl import gridToVTK
from netCDF4 import Dataset
import click
import os.path as path
<<<<<<< HEAD
from seismic.xcorqc.utils import rtp2xyz
from pyproj import Proj

DEFAULT_PROJ = 3577  # AU Albers

# define utility functions
def rtp2xyz(r, theta, phi):
    xout = np.zeros((r.shape[0], 3))
    rst = r * np.sin(theta);
    xout[:, 0] = rst * np.cos(phi)
    xout[:, 1] = rst * np.sin(phi)
    xout[:, 2] = r * np.cos(theta)
    return xout
# end func
=======
from seismic.misc import rtp2xyz
>>>>>>> f71db215

class Resample:
    def __init__(self, fname, lonf, latf, zf, nn=1, p=4):
        """
        :param fname: xyz filename
        :param lonf: factor by which to increase longitudinal sampling (>1)
        :param latf: factor by which to increase latitudinal sampling (>1)
        :param zf: factor by which to increase z sampling (>1)

        """
        if not os.path.isfile(fname):
            raise RuntimeError('File %s not found..'%fname)

        self.RADIUS = 6371
        self._fname = fname
        self._lonf = lonf
        self._latf = latf
        self._zf = zf

        # file format [lon, lat, z(depth km), perturbation]
        data = np.loadtxt(self._fname, delimiter=',')
        self._gridLLZ = data[:, :3]
        self._values = data[:, -1]

        self._gridLLZ[:, 2] = self.RADIUS - self._gridLLZ[:, 2]

        # get mesh dimensions
        indices = np.where(self._gridLLZ[0, 0] == self._gridLLZ[:, 0])
        self._nx = indices[0][1] - indices[0][0]
        indices = np.where(self._gridLLZ[0, 1] == self._gridLLZ[::self._nx, 1])
        self._ny = indices[0][1] - indices[0][0]
        self._nz = np.shape(self._gridLLZ[::self._nx * self._ny, 2])[0]

        # convert to Cartesian coordinates
        self._gridXYZ  = rtp2xyz(self._gridLLZ[:, 2],
                                 np.radians(90-self._gridLLZ[:, 1]),
                                 np.radians(self._gridLLZ[:, 0]))

        # create kdTree
        self._gridTree = cKDTree(self._gridXYZ)

        # create denser mesh
        self._rnx = int(self._nx * self._lonf)
        self._rny = int(self._ny * self._latf)
        self._rnz = int(self._nz * self._zf)

        lono = self._gridLLZ[:self._nx, 0] # original lons
        lato = self._gridLLZ[:self._nx*self._ny:self._nx, 1] # original lats
        zo = self._gridLLZ[::self._nx*self._ny, 2] # original zs

        lono[lono < 0] += 360
        # preserve distribution of nodes, especially for z nodes,
        # which become sparser as we go deeper
        lonio = interp1d(np.linspace(0, len(lono), len(lono)), lono)
        latio = interp1d(np.linspace(0, len(lato), len(lato)), lato)
        zio = interp1d(np.linspace(0, len(zo), len(zo)), zo)

        lonr = lonio(np.linspace(0, len(lono), int(len(lono) * self._lonf)))
        latr = latio(np.linspace(0, len(lato), int(len(lato) * self._latf)))
        zr = zio(np.linspace(0, len(zo), int(len(zo) * self._zf)))
        lonr[lonr > 180] -= 360

        self._rgridLon, self._rgridLat, self._rgridZ = np.meshgrid(lonr, latr, zr, indexing='ij')

        # transpose axes to conform to original ordering
        self._rgridLon = np.transpose(self._rgridLon, (2, 1, 0))
        self._rgridLat = np.transpose(self._rgridLat, (2, 1, 0))
        self._rgridZ = np.transpose(self._rgridZ, (2, 1, 0))

        self._rgridXYZ = rtp2xyz(self._rgridZ.flatten(),
                                 np.radians(90 - self._rgridLat.flatten()),
                                 np.radians(self._rgridLon.flatten()))

        # Resample
        # query Kd-tree instance to retrieve distances and
        # indices of k nearest neighbours

        img = []
        vals = self._values.flatten()

        rg = np.reshape(self._rgridXYZ, (self._rnx, self._rny, self._rnz, 3))

        for iz in range(self._rnz):

            xyzs = rg[:, :, iz, :]
            xyzs = xyzs.reshape(-1, xyzs.shape[-1])

            d, l = self._gridTree.query(xyzs, k=nn)

            if (nn == 1):
                # extract nearest neighbour values
                img.append(self._values.flatten()[l])
            else:
                result = np.zeros((self._rnx * self._rny))
                # field values are directly assigned for coincident locations
                coincidentValIndices = d[:, 0] == 0
                result[coincidentValIndices] = vals[l[coincidentValIndices, 0]]

                # perform idw interpolation for non-coincident locations
                idwIndices = d[:, 0] != 0
                w = np.zeros(d.shape)
                w[idwIndices, :] = 1. / np.power(d[idwIndices, :], p)

                result[idwIndices] = np.sum(w[idwIndices, :] * vals[l[idwIndices, :]], axis=1) / \
                                     np.sum(w[idwIndices, :], axis=1)

                img.append(result)
            # end if
        # end for

        self._img = np.array(img).transpose(1, 0).flatten()
    # end func

    def GetOriginalResolution(self):
        """

        :return: nx, ny, nz
        """
        return self._nx, self._ny, self._nz
    # end func

    def WriteVTK(self, fnamestem):
        """

        :return:
        """
        lons, lats, ds, xs, ys, zs =  self._rgridLon.flatten(), self._rgridLat.flatten(), \
                                      self.RADIUS - self._rgridZ.flatten(), np.array(self._rgridXYZ[:, 0]), \
                                      np.array(self._rgridXYZ[:, 1]), np.array(self._rgridXYZ[:, 2])

        v = np.reshape(self._img, (self._rnx, self._rny, self._rnz), order='F')
        d = np.reshape(ds, (self._rnx, self._rny, self._rnz), order='F')
        cv = (v[1:, 1:, 1:] + v[:-1, :-1, :-1]) / 2.
        cd = (d[1:, 1:, 1:] + d[:-1, :-1, :-1]) / 2.

        cv = np.reshape(cv, cv.shape, order='F')
        cd = np.reshape(cd, cd.shape, order='F')

        gridToVTK(fnamestem,
                  np.reshape(xs, (self._rnx, self._rny, self._rnz), order='F'),
                  np.reshape(ys, (self._rnx, self._rny, self._rnz), order='F'),
                  np.reshape(zs, (self._rnx, self._rny, self._rnz), order='F'),
                  cellData={'p': cv, 'Depth': cd})
    # end func

    def WriteNetcdf(self, fnamestem):
        """

        :return:
        """
        lons, lats, ds, xs, ys, zs =  self._rgridLon.flatten(), self._rgridLat.flatten(), \
                                      self.RADIUS - self._rgridZ.flatten(), np.array(self._rgridXYZ[:, 0]), \
                                      np.array(self._rgridXYZ[:, 1]), np.array(self._rgridXYZ[:, 2])

        lons = np.reshape(lons, (self._rnx, self._rny, self._rnz), order='F')
        lats = np.reshape(lats, (self._rnx, self._rny, self._rnz), order='F')
        d = np.reshape(ds, (self._rnx, self._rny, self._rnz), order='F')
        v = np.reshape(self._img, (self._rnx, self._rny, self._rnz), order='F')

        fn = fnamestem + '.nc'

        root_grp = Dataset(fn, 'w', format='NETCDF4')
        root_grp.description = path.basename(fnamestem)

        # Dimensions
        root_grp.createDimension('lon', self._rnx)
        root_grp.createDimension('lat', self._rny)
        root_grp.createDimension('depth', self._rnz)

        # Variables
        lon = root_grp.createVariable('lon', 'f4', ('lon',))
        lat = root_grp.createVariable('lat', 'f4', ('lat',))
        depth = root_grp.createVariable('depth', 'f4', ('depth',))
        amplitude = root_grp.createVariable('p', 'f4', ('lon', 'lat', 'depth'))

        lon[:] = lons[:, 0, 0]
        lat[:] = lats[0, :, 0]
        depth[:] = d[0, 0, :]
        amplitude[:, :, :] = v

        root_grp.close()
    # end func

    def WriteSGrid(self, fnamestem):
        def write_header(hfn, dfn, pname):
            hlines = [  'GOCAD SGrid 1',
                        'HEADER {',
                        'name:%s'%(pname),
                        '*volume:true',
                        'ascii:on',
                        '*painted:on',
                        '*painted*variable:{}'.format(pname),
                        'last_selected_folder:Volumes',
                        '*volume*grid:true',
                        '*volume*solid:true',
                        '*cube*solid:false',
                        '*cube*grid:false',
                        '*volume*points:false',
                        '}',
                        'GOCAD_ORIGINAL_COORDINATE_SYSTEM',
                        'NAME Default',
                        'PROJECTION Unknown',
                        'DATUM Unknown',
                        'AXIS_NAME "X" "Y" "Z"',
                        'AXIS_UNIT "m" "m" "m"',
                        'ZPOSITIVE Depth',
                        'END_ORIGINAL_COORDINATE_SYSTEM',
                        'AXIS_N %d %d %d' % (self._rnx, self._rny, self._rnz),
                        'PROP_ALIGNMENT POINTS',
                        'ASCII_DATA_FILE %s' % path.basename(dfn),
                        'PROPERTY 1 "{}"'.format(pname),
                        'PROPERTY_CLASS 1 "{}"'.format(pname),
                        'END' ]

            fo = open(hfn, 'w+')
            for l in hlines: fo.write(l+'\n')
            fo.close()
        # end func

        def write_data(dfn):
            p = Proj(DEFAULT_PROJ)  # AU Albers


            lons, lats, ds = self._rgridLon.flatten(), self._rgridLat.flatten(), \
                             self.RADIUS - self._rgridZ.flatten()

            kxyz, jxyz, ixyz = np.meshgrid(np.arange(self._rnz), np.arange(self._rny),
                                           np.arange(self._rnx), indexing='ij')

            px, py = p(lons, lats)

            np.savetxt(dfn, np.array([px, py, ds*1e3, self._img,
                                      ixyz.flatten(), jxyz.flatten(),
                                      kxyz.flatten()]).T, fmt='%4.4f %4.4f %4.4f %5.7f %d %d %d')
        # end func

        hfn = fnamestem + '.sg'
        dfn = fnamestem + '.ascii.txt'
        modelname = path.basename(fnamestem)

        write_header(hfn, dfn, 'p')
        write_data(dfn)
    # end func
# end class

CONTEXT_SETTINGS = dict(help_option_names=['-h', '--help'])
@click.command(context_settings=CONTEXT_SETTINGS)
@click.argument('input', required=True,
                type=click.Path(exists=True))
@click.option('--output-file-stem', default='none', type=str,
              help="Stem of output file; the default, 'none', uses the input file name without the extension")
@click.option('--output-type', default='sgrid', type=click.Choice(['sgrid', 'vtk', 'netcdf']),
              help="Output file-type; default 'sgrid'")
@click.option('--resampling-factors', default='5x5x5', type=str,
              help="Resampling factors for the longitudinal, latitudinal and depth axes. The default value of "
                   "'5x5x5' implies the output mesh will be 5 times denser in the longitudinal, latitudinal and "
                   "depth directions, respectively")
@click.option('--nearest-neighbours', default=50, type=int,
              help="Number of nearest neighbours to include in Inverse-Distance-Weighted (IDW) interpolation.")
@click.option('--power-parameter', default=0.5, type=float,
              help="Power parameter, which determines the relative influence of near and far neighbours during "
                   "interpolation.")
def process(input, output_file_stem, output_type, resampling_factors,
            nearest_neighbours, power_parameter):
    """
    Script for super- or sub-sampling a 3D volume using inverse-distance-weighted interpolation.

    INPUT: Path to four-columned (lon, lat, depth(km), perturbation) csv file\n

    Example Usage: python resample_volume.py P-wave_1x1.it3.xyz --resampling-factors 2x2x2 --output-file-stem /tmp/tomo
    """
    try:
        flon, flat, fz = np.float_(resampling_factors.lower().split('x'))
    except:
        raise RuntimeError('Invalid resampling factors')
    # end try

    if(output_file_stem=='none'): output_file_stem = path.splitext(input)[0]

    rs = Resample(input, flon, flat, fz, nn=nearest_neighbours, p=power_parameter)

    if(output_type=='sgrid'):
        rs.WriteSGrid(output_file_stem)
    elif(output_type=='vtk'):
        rs.WriteVTK(output_file_stem)
    else:
        rs.WriteNetcdf(output_file_stem)
    # end if
# end func

if __name__ == "__main__":
    process()<|MERGE_RESOLUTION|>--- conflicted
+++ resolved
@@ -23,24 +23,10 @@
 from netCDF4 import Dataset
 import click
 import os.path as path
-<<<<<<< HEAD
-from seismic.xcorqc.utils import rtp2xyz
 from pyproj import Proj
+from seismic.misc import rtp2xyz
 
 DEFAULT_PROJ = 3577  # AU Albers
-
-# define utility functions
-def rtp2xyz(r, theta, phi):
-    xout = np.zeros((r.shape[0], 3))
-    rst = r * np.sin(theta);
-    xout[:, 0] = rst * np.cos(phi)
-    xout[:, 1] = rst * np.sin(phi)
-    xout[:, 2] = r * np.cos(theta)
-    return xout
-# end func
-=======
-from seismic.misc import rtp2xyz
->>>>>>> f71db215
 
 class Resample:
     def __init__(self, fname, lonf, latf, zf, nn=1, p=4):
