--- conflicted
+++ resolved
@@ -33,11 +33,7 @@
 from obspy.geodetics.base import locations2degrees
 from pdconvert import pd2Network
 from plotting import saveNetworkLocalPlots
-<<<<<<< HEAD
-from table_format import TABLE_SCHEMA, TABLE_COLUMNS, PANDAS_MAX_TIMESTAMP
-=======
 from table_format import TABLE_SCHEMA, TABLE_COLUMNS, PANDAS_MAX_TIMESTAMP, DEFAULT_START_TIMESTAMP, DEFAULT_END_TIMESTAMP
->>>>>>> c5c514a6
 
 if sys.version_info[0] < 3:
     import cStringIO as sio
@@ -47,12 +43,9 @@
     import io as sio
     import pathlib
     import pickle as pkl
-<<<<<<< HEAD
-=======
 
 print("Using Python version {0}.{1}.{2}".format(*sys.version_info))
 print("Using obspy version {}".format(obspy.__version__))
->>>>>>> c5c514a6
 
 try:
     import tqdm
@@ -71,10 +64,7 @@
 else:
     print("Using numpy {0}".format(".".join(vparts)))
 
-<<<<<<< HEAD
-=======
 # Whether or not to convert loaded STN files into pickled versions, for faster loading next time.
->>>>>>> c5c514a6
 USE_PICKLE = True
 
 # Set true to work with smaller, faster datasets.
@@ -86,46 +76,20 @@
 pd.set_option('display.max_colwidth', -1)
 pd.set_option('display.width', 240)
 
-<<<<<<< HEAD
-=======
 # Global constants
->>>>>>> c5c514a6
 NOMINAL_EARTH_RADIUS_KM = 6378.1370
 DIST_TOLERANCE_KM = 2.0
 DIST_TOLERANCE_RAD = DIST_TOLERANCE_KM / NOMINAL_EARTH_RADIUS_KM
 COSINE_DIST_TOLERANCE = np.cos(DIST_TOLERANCE_RAD)
 
-<<<<<<< HEAD
-# See https://pandas.pydata.org/pandas-docs/stable/timeseries.html#timestamp-limitations
-
-=======
 # List of networks to remove outright. See ticket PST-340.
 BLACKLISTED_NETWORKS = ("CI",)
->>>>>>> c5c514a6
 
 # Timestamp to be added to output file names.
 rt_timestamp = datetime.datetime.now().strftime("%Y%m%dT%H%M%S")
 
 
 def read_eng(fname):
-<<<<<<< HEAD
-    """Read Engdahl file having the following format of fixed width formatted columns:
-
-     AAI   Ambon             BMG, Indonesia, IA-Ne              -3.6870  128.1945      0.0   2005001  2286324  I
-     AAII                                                       -3.6871  128.1940      0.0   2005001  2286324  I
-     AAK   Ala Archa         Kyrgyzstan                         42.6390   74.4940      0.0   2005001  2286324  I
-     ABJI                                                       -7.7957  114.2342      0.0   2005001  2286324  I
-     APSI                                                       -0.9108  121.6487      0.0   2005001  2286324  I
-     AS01  Alice Springs Arra                                  -23.6647  133.9508      0.0   2005001  2286324  I
-    0123456789012345678901234567890123456789012345678901234567890123456789012345678901234567890
-              10        20        30        40        50        60        70        80
-
-    Each Station Code (first column) might NOT be unique, and network codes are missing here, so duplicates will
-    simply be noted and handled later.
-
-    Returns Pandas Dataframe containing the loaded data in column order of TABLE_COLUMNS.
-=======
->>>>>>> c5c514a6
     """
     Read Engdahl STN file having the following format of fixed width formatted columns:
 
@@ -185,14 +149,10 @@
     The idented lines starting with FDSN provide distinct station, network and channel data for the
     given station location.
 
-<<<<<<< HEAD
-    Returns Pandas Dataframe containing the loaded data in column order of TABLE_COLUMNS.
-=======
     :param fname: STN file name to load
     :type fname: str
     :return: Pandas Dataframe containing the loaded data in column order of TABLE_COLUMNS.
     :rtype: pandas.DataFrame
->>>>>>> c5c514a6
     """
 
     header_colspec = ((0, 5), (7, 16), (17, 26), (27, 34), (35, 54,), (55, 74))
@@ -213,7 +173,7 @@
     def reportStationCount(df):
         """
         Convenience function to report on number of unique network and station codes in the dataframe.
-        
+
         :param df: Dataframe to report on
         :type df: pandas.DataFrame
         """
@@ -298,12 +258,27 @@
     return df_all
 
 
-<<<<<<< HEAD
-# @profile
+def removeBlacklisted(df):
+    """
+    Remove network codes that are explicitly blacklisted due to QA issues or undesirable overlap
+    with trusted FDSN station codes.
+
+    :param df: Dataframe of initially loaded data from STN files
+    :type df: pandas.DataFrame
+    """
+    for badnet in BLACKLISTED_NETWORKS:
+        df = df[df["NetworkCode"] != badnet]
+    return df
+
+
 def removeIllegalStationNames(df):
-    """Remove records for station names that do not conform to expected naming convention.
-
-       Such names can cause problems in downstream processing, in particular names with asterisk.
+    """
+    Remove records for station names that do not conform to expected naming convention.
+    Such names can cause problems in downstream processing, in particular names with asterisk.
+
+    :param df: Dataframe containing station records from which illegal station codes should be
+        removed (modified in-place)
+    :type df: pandas.DataFrame
     """
     import re
     pattern = re.compile(r"^[a-zA-Z0-9]{1}[\w\-]{1,4}$")
@@ -316,41 +291,6 @@
 
     if removal_index:
         df.drop(removal_index, inplace=True)
-=======
-def removeBlacklisted(df):
-    """
-    Remove network codes that are explicitly blacklisted due to QA issues or undesirable overlap
-    with trusted FDSN station codes.
->>>>>>> c5c514a6
-
-    :param df: Dataframe of initially loaded data from STN files
-    :type df: pandas.DataFrame
-    """
-    for badnet in BLACKLISTED_NETWORKS:
-        df = df[df["NetworkCode"] != badnet]
-    return df
-
-
-def removeIllegalStationNames(df):
-    """
-    Remove records for station names that do not conform to expected naming convention.
-    Such names can cause problems in downstream processing, in particular names with asterisk.
-
-    :param df: Dataframe containing station records from which illegal station codes should be
-        removed (modified in-place)
-    :type df: pandas.DataFrame
-    """
-    import re
-    pattern = re.compile(r"^[a-zA-Z0-9]{1}[\w\-]{1,4}$")
-    removal_index = []
-    for (netcode, statcode), data in df.groupby(['NetworkCode', 'StationCode']):
-        # assert isinstance(statcode, str)
-        if not pattern.match(statcode):
-            print("UNSUPPORTED Station Code: {0}.{1}".format(netcode, statcode))
-            removal_index.extend(data.index.tolist())
-
-    if removal_index:
-        df.drop(removal_index, inplace=True)
 
 
 def latLong2CosineDistance(latlong_deg_set1, latlong_deg_set2):
@@ -365,7 +305,7 @@
     Returns np.ndarray containing cosines of angles between each pair of stations from
     the input arguments.
     If input is 1D, convert to 2D for consistency of matrix orientations.
-    
+
     :param latlong_deg_set1: First set of numpy column vector of [latitude, longitude] positions in
         degrees
     :type latlong_deg_set1: np.ndarray
@@ -407,12 +347,6 @@
     """
     Remove stations which duplicate records in IRIS database.
 
-<<<<<<< HEAD
-       Remove stations from df which are present in the global IRIS inventory, in cases
-       where the station codes match and the distance from the IRIS station is within threshold.
-
-       Mutates df in-place.
-=======
     The definition of "duplicate" for station position is tolerance based with a distance tolerance
     of DIST_TOLERANCE_KM.
 
@@ -423,7 +357,6 @@
     :type df: pandas.DataFrame
     :param iris_inv: Station inventory as read by obspy.read_inventory.
     :type iris_inv: obspy.Inventory
->>>>>>> c5c514a6
     """
     if show_progress:
         pbar = tqdm.tqdm(total=len(df), ascii=True)
@@ -501,10 +434,6 @@
     return cos_dist
 
 
-<<<<<<< HEAD
-# @profile
-=======
->>>>>>> c5c514a6
 def removeDuplicateStations(df, neighbor_matrix):
     """
     Remove stations which are identified as duplicates:
@@ -623,14 +552,6 @@
     if len(df) < num_before:
         print("Removed {0}/{1} stations because they exist in IRIS".format(num_before - len(df), num_before))
 
-<<<<<<< HEAD
-    print("Cleaning up station elevations...")
-    cleanupStationElevations(df)
-
-    # TODO: generate scatter plots of station lat/long for all net.statcode prior to removal of duplicates.
-
-=======
->>>>>>> c5c514a6
     print("Cleaning up station duplicates...")
     num_before = len(df)
     neighbor_matrix = computeNeighboringStationMatrix(df)
@@ -701,11 +622,7 @@
         raise
 
 
-<<<<<<< HEAD
-def main(argv):
-=======
 def main(iris_xml_file):
->>>>>>> c5c514a6
     # Read station database from ad-hoc formats
     if TEST_MODE:
         ehb_data_bmg = read_eng(os.path.join('test', 'BMG_test.STN'))
@@ -724,47 +641,29 @@
     isc = pd.concat([isc1, isc2], sort=False)
 
     db = pd.concat([ehb, isc], sort=False)
-<<<<<<< HEAD
-=======
 
     print("Removing blacklisted networks...")
     db = removeBlacklisted(db)
 
->>>>>>> c5c514a6
     # Include date columns in sort so that NaT values sink to the bottom. This means when duplicates are removed,
     # the record with the least NaT values will be favored to be kept.
     db.sort_values(['NetworkCode', 'StationCode', 'StationStart', 'StationEnd', 'ChannelCode', 'ChannelStart', 'ChannelEnd'], inplace=True)
     db.reset_index(drop=True, inplace=True)
 
     # Read IRIS station database.
-<<<<<<< HEAD
-    IRIS_all_file = "IRIS-ALL.xml"
-    print("Reading " + IRIS_all_file)
-    if USE_PICKLE:
-        IRIS_all_pkl_file = IRIS_all_file + ".pkl"
-=======
     print("Reading " + iris_xml_file)
     if False:  # TODO: only keep this code if proven that pickled station xml file loads faster...
         IRIS_all_pkl_file = iris_xml_file + ".pkl"
->>>>>>> c5c514a6
         if os.path.exists(IRIS_all_pkl_file):
             with open(IRIS_all_pkl_file, 'rb') as f:
                 iris_inv = pkl.load(f)
         else:
-<<<<<<< HEAD
-            with open(IRIS_all_file, 'r', buffering=1024 * 1024) as f:
-=======
             with open(iris_xml_file, mode='r', encoding='utf-8') as f:
->>>>>>> c5c514a6
                 iris_inv = read_inventory(f)
             with open(IRIS_all_pkl_file, 'wb') as f:
                 pkl.dump(iris_inv, f, pkl.HIGHEST_PROTOCOL)
     else:
-<<<<<<< HEAD
-        with open(IRIS_all_file, 'r', buffering=1024 * 1024) as f:
-=======
         with open(iris_xml_file, mode='r', encoding='utf-8') as f:
->>>>>>> c5c514a6
             iris_inv = read_inventory(f)
 
     # Perform cleanup on each database
@@ -785,19 +684,6 @@
 
 
 if __name__ == "__main__":
-<<<<<<< HEAD
-    # import cProfile as prof
-    # statsfile = 'perfstats.stat'
-    # # prof.run('main(sys.argv)', statsfile)
-    # prof.run('read_isc(os.path.join(\'test\', \'iscehb_test.stn\'))', statsfile)
-    # import pstats
-    # p = pstats.Stats(statsfile)
-    # p.sort_stats('tottime').print_stats(50)
-    main(sys.argv)
-    # read_isc(os.path.join('test', 'iscehb_test.stn'))
-    # read_isc('ehb.stn')
-    # read_isc('iscehb.stn')
-=======
     parser = argparse.ArgumentParser()
     parser.add_argument("-i", "--iris", help="Path to IRIS station xml database file to use to exclude station codes from STN sources.")
     args = parser.parse_args()
@@ -808,5 +694,4 @@
         iris_xml_file = args.iris.strip()
     print("Using IRIS source " + iris_xml_file)
 
-    main(iris_xml_file)
->>>>>>> c5c514a6
+    main(iris_xml_file)